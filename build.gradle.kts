--- conflicted
+++ resolved
@@ -4,11 +4,7 @@
 }
 
 group = "org.tahomarobotics.scouting"
-<<<<<<< HEAD
 version = "1.0-rc4"
-=======
-version = "1.0-rc3"
->>>>>>> cff681c7
 
 repositories {
     mavenCentral()
